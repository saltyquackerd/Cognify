'use client';

import { useState, useEffect } from 'react';
import InputField from './InputField';
<<<<<<< HEAD
import SidePopup from './SidePopup';
=======
import { useStore } from './store/useStore';
>>>>>>> 0bcf2e9d

interface Message {
  id: string;
  content: string;
  role: 'user' | 'assistant';
  timestamp: Date;
  conversationId: string;
}

export default function ChatBox() {
  const { 
    selectedConversation, 
    selectedConversationId, 
    messages, 
    addMessage, 
    getMessagesForConversation,
    updateConversationLastMessage
  } = useStore();
  
  const [isLoading, setIsLoading] = useState(false);
<<<<<<< HEAD
  const [sidePopupOpen, setSidePopupOpen] = useState(false);
  const [popupMessage, setPopupMessage] = useState('');
  const [popupPosition, setPopupPosition] = useState({ x: 0, y: 0 });
=======
  const [currentMessages, setCurrentMessages] = useState<Message[]>([]);

  // Update current messages when conversation changes
  useEffect(() => {
    if (selectedConversationId) {
      const conversationMessages = getMessagesForConversation(selectedConversationId);
      setCurrentMessages(conversationMessages);
    } else {
      setCurrentMessages([]);
    }
  }, [selectedConversationId, messages, getMessagesForConversation]);
>>>>>>> 0bcf2e9d

  const handleSendMessage = async (content: string) => {
    if (!selectedConversationId) return;

    const userMessage: Message = {
      id: Date.now().toString(),
      content,
      role: 'user',
      timestamp: new Date(),
      conversationId: selectedConversationId,
    };

    addMessage(userMessage);
    updateConversationLastMessage(selectedConversationId, content);
    setIsLoading(true);

    // Simulate AI response (replace with actual API call)
    setTimeout(() => {
      const assistantMessage: Message = {
        id: (Date.now() + 1).toString(),
        content: "I'm a multiline output, similar to chatgpt. this is used to test the popup aksdfhaksjdhfaksjdfh hihihiadjfasldjfhaksjdhfaldf asdjhflajksdhfalkjdshfalksdfj haskdjhalksdjfhalkjsdfhalksjdfha sdlafkjsdhlakjdhfalksjd hfalkjdsh falkjdfhalksjdh falksdj fhalsd kjfashld f.",
        role: 'assistant',
        timestamp: new Date(),
        conversationId: selectedConversationId,
      };
      addMessage(assistantMessage);
      updateConversationLastMessage(selectedConversationId, assistantMessage.content);
      setIsLoading(false);
    }, 1000);
  };

<<<<<<< HEAD
  const handleOpenSidePopup = (message: string, event: React.MouseEvent) => {
    const rect = event.currentTarget.getBoundingClientRect();
    setPopupPosition({ 
      x: rect.right + 8, 
      y: rect.top 
    });
    setPopupMessage(message);
    setSidePopupOpen(true);
  };
=======
  return (
    <div className="flex flex-col h-screen bg-gray-50 dark:bg-gray-900">
      {/* Header */}
      <header className="flex-shrink-0 border-b border-gray-200 dark:border-gray-700 bg-white dark:bg-gray-800">
        <div className="max-w-4xl mx-auto px-4 py-4">
          <div className="flex items-center justify-between">
            <div>
              <h1 className="text-xl font-semibold text-gray-900 dark:text-white">
                {selectedConversation ? selectedConversation.title : 'Cognify'}
              </h1>
              {selectedConversation && (
                <p className="text-sm text-gray-600 dark:text-gray-400 mt-1">
                  {selectedConversation.lastMessage}
                </p>
              )}
            </div>
            <div className="text-right">
              <div className="text-xs text-gray-500 dark:text-gray-400">
                Conversation ID
              </div>
              <div className="text-sm font-mono text-gray-700 dark:text-gray-300">
                {selectedConversationId || 'None'}
              </div>
            </div>
          </div>
        </div>
      </header>
>>>>>>> 0bcf2e9d

  const handleCloseSidePopup = () => {
    setSidePopupOpen(false);
    setPopupMessage('');
  };

  return (
    <div className="h-screen bg-gray-50 dark:bg-gray-900">
      {/* Main Chat Area */}
<<<<<<< HEAD
      <div className="h-full flex flex-col">
        {/* Header */}
        <header className="flex-shrink-0 border-b border-gray-200 dark:border-gray-700 bg-white dark:bg-gray-800">
          <div className="max-w-4xl mx-auto px-4 py-4">
            <h1 className="text-xl font-semibold text-gray-900 dark:text-white">
              Cognify
            </h1>
          </div>
        </header>

        {/* Chat Content */}
        <main className="flex-1 overflow-hidden">
          <div className="h-full max-w-4xl mx-auto flex flex-col">
            {/* Messages Container */}
            <div className="flex-1 overflow-y-auto px-4 py-6 space-y-6">
            {messages.length === 0 ? (
=======
      <main className="flex-1 overflow-hidden">
        <div className="h-full max-w-4xl mx-auto flex flex-col">
          {/* Messages Container */}
          <div className="flex-1 overflow-y-auto px-4 py-6 space-y-6">
            {currentMessages.length === 0 ? (
>>>>>>> 0bcf2e9d
              <div className="flex flex-col items-center justify-center h-full text-center">
                <div className="max-w-md">
                  <h2 className="text-2xl font-semibold text-gray-900 dark:text-white mb-4">
                    {selectedConversation ? `Welcome to ${selectedConversation.title}` : 'Welcome to Cognify'}
                  </h2>
                  <p className="text-gray-600 dark:text-gray-400 mb-8">
                    {selectedConversation ? 'Start chatting in this conversation.' : 'Select a conversation from the sidebar to start chatting.'}
                  </p>
                </div>
              </div>
            ) : (
              <>
                {currentMessages.map((message) => (
                  <div
                    key={message.id}
                    className={`flex ${
                      message.role === 'user' ? 'justify-end' : 'justify-start'
                    } group`}
                  >
                    <div className="flex items-start space-x-2 max-w-[70%]">
                      <div
                        className={`rounded-2xl px-4 py-3 ${
                          message.role === 'user'
                            ? 'bg-blue-600 text-white'
                            : 'bg-white dark:bg-gray-800 text-gray-900 dark:text-white'
                        }`}
                      >
                        <p className="text-sm leading-relaxed whitespace-pre-wrap">
                          {message.content}
                        </p>
                      </div>
                      
                      {/* Side Popup Trigger Button - Only for assistant messages */}
                      {message.role === 'assistant' && (
                        <button
                          onClick={(e) => handleOpenSidePopup(message.content, e)}
                          className="opacity-0 group-hover:opacity-100 transition-opacity duration-200 p-1 hover:bg-gray-100 dark:hover:bg-gray-700 rounded-md text-gray-400 hover:text-gray-600 dark:hover:text-gray-300"
                          title="Continue this conversation in side panel"
                        >
                          <svg width="16" height="16" viewBox="0 0 24 24" fill="none">
                            <path d="M9 18L15 12L9 6" stroke="currentColor" strokeWidth="2" strokeLinecap="round" strokeLinejoin="round"/>
                          </svg>
                        </button>
                      )}
                    </div>
                  </div>
                ))}
                
                {isLoading && (
                  <div className="flex justify-start">
                    <div className="bg-white dark:bg-gray-800 border border-gray-200 dark:border-gray-700 rounded-2xl px-4 py-3">
                      <div className="flex space-x-1">
                        <div className="w-2 h-2 bg-gray-400 rounded-full animate-bounce"></div>
                        <div className="w-2 h-2 bg-gray-400 rounded-full animate-bounce" style={{ animationDelay: '0.1s' }}></div>
                        <div className="w-2 h-2 bg-gray-400 rounded-full animate-bounce" style={{ animationDelay: '0.2s' }}></div>
                      </div>
                    </div>
                  </div>
                )}
              </>
            )}
          </div>

          {/* Input Field at Bottom */}
          <div className="flex-shrink-0 border-t border-gray-200 dark:border-gray-700 bg-white dark:bg-gray-800">
            <InputField
              onSendMessage={handleSendMessage}
              disabled={isLoading}
              placeholder="Message Cognify..."
            />
            </div>
          </div>
        </main>
      </div>

      {/* Side Popup */}
      {sidePopupOpen && (
        <SidePopup
          isOpen={sidePopupOpen}
          onClose={handleCloseSidePopup}
          initialMessage={popupMessage}
          title="Continue Chat"
          position={popupPosition}
        />
      )}
    </div>
  );
}<|MERGE_RESOLUTION|>--- conflicted
+++ resolved
@@ -2,11 +2,8 @@
 
 import { useState, useEffect } from 'react';
 import InputField from './InputField';
-<<<<<<< HEAD
+import { useStore } from './store/useStore';
 import SidePopup from './SidePopup';
-=======
-import { useStore } from './store/useStore';
->>>>>>> 0bcf2e9d
 
 interface Message {
   id: string;
@@ -27,11 +24,6 @@
   } = useStore();
   
   const [isLoading, setIsLoading] = useState(false);
-<<<<<<< HEAD
-  const [sidePopupOpen, setSidePopupOpen] = useState(false);
-  const [popupMessage, setPopupMessage] = useState('');
-  const [popupPosition, setPopupPosition] = useState({ x: 0, y: 0 });
-=======
   const [currentMessages, setCurrentMessages] = useState<Message[]>([]);
 
   // Update current messages when conversation changes
@@ -43,7 +35,9 @@
       setCurrentMessages([]);
     }
   }, [selectedConversationId, messages, getMessagesForConversation]);
->>>>>>> 0bcf2e9d
+  const [sidePopupOpen, setSidePopupOpen] = useState(false);
+  const [popupMessage, setPopupMessage] = useState('');
+  const [popupPosition, setPopupPosition] = useState({ x: 0, y: 0 });
 
   const handleSendMessage = async (content: string) => {
     if (!selectedConversationId) return;
@@ -75,7 +69,6 @@
     }, 1000);
   };
 
-<<<<<<< HEAD
   const handleOpenSidePopup = (message: string, event: React.MouseEvent) => {
     const rect = event.currentTarget.getBoundingClientRect();
     setPopupPosition({ 
@@ -85,17 +78,24 @@
     setPopupMessage(message);
     setSidePopupOpen(true);
   };
-=======
+
+  const handleCloseSidePopup = () => {
+    setSidePopupOpen(false);
+    setPopupMessage('');
+  };
+
   return (
-    <div className="flex flex-col h-screen bg-gray-50 dark:bg-gray-900">
-      {/* Header */}
-      <header className="flex-shrink-0 border-b border-gray-200 dark:border-gray-700 bg-white dark:bg-gray-800">
-        <div className="max-w-4xl mx-auto px-4 py-4">
+    <div className="h-screen bg-gray-50 dark:bg-gray-900">
+      {/* Main Chat Area */}
+      <div className="h-full flex flex-col">
+        {/* Header */}
+        <header className="flex-shrink-0 border-b border-gray-200 dark:border-gray-700 bg-white dark:bg-gray-800">
+          <div className="max-w-4xl mx-auto px-4 py-4">
           <div className="flex items-center justify-between">
             <div>
-              <h1 className="text-xl font-semibold text-gray-900 dark:text-white">
-                {selectedConversation ? selectedConversation.title : 'Cognify'}
-              </h1>
+                <h1 className="text-xl font-semibold text-gray-900 dark:text-white">
+                  {selectedConversation ? selectedConversation.title : 'Cognify'}
+                </h1>
               {selectedConversation && (
                 <p className="text-sm text-gray-600 dark:text-gray-400 mt-1">
                   {selectedConversation.lastMessage}
@@ -111,26 +111,6 @@
               </div>
             </div>
           </div>
-        </div>
-      </header>
->>>>>>> 0bcf2e9d
-
-  const handleCloseSidePopup = () => {
-    setSidePopupOpen(false);
-    setPopupMessage('');
-  };
-
-  return (
-    <div className="h-screen bg-gray-50 dark:bg-gray-900">
-      {/* Main Chat Area */}
-<<<<<<< HEAD
-      <div className="h-full flex flex-col">
-        {/* Header */}
-        <header className="flex-shrink-0 border-b border-gray-200 dark:border-gray-700 bg-white dark:bg-gray-800">
-          <div className="max-w-4xl mx-auto px-4 py-4">
-            <h1 className="text-xl font-semibold text-gray-900 dark:text-white">
-              Cognify
-            </h1>
           </div>
         </header>
 
@@ -139,14 +119,7 @@
           <div className="h-full max-w-4xl mx-auto flex flex-col">
             {/* Messages Container */}
             <div className="flex-1 overflow-y-auto px-4 py-6 space-y-6">
-            {messages.length === 0 ? (
-=======
-      <main className="flex-1 overflow-hidden">
-        <div className="h-full max-w-4xl mx-auto flex flex-col">
-          {/* Messages Container */}
-          <div className="flex-1 overflow-y-auto px-4 py-6 space-y-6">
             {currentMessages.length === 0 ? (
->>>>>>> 0bcf2e9d
               <div className="flex flex-col items-center justify-center h-full text-center">
                 <div className="max-w-md">
                   <h2 className="text-2xl font-semibold text-gray-900 dark:text-white mb-4">
