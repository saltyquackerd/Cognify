--- conflicted
+++ resolved
@@ -106,20 +106,6 @@
   };
 
   return (
-<<<<<<< HEAD
-    <div className="h-full bg-gray-50 dark:bg-gray-900 flex flex-col">
-      {/* Messages Container - Takes up remaining space */}
-      <div className="flex-1 overflow-y-auto px-4 py-6 space-y-6">
-        {currentMessages.length === 0 ? (
-          <div className="flex flex-col items-center justify-center h-full text-center">
-            <div className="max-w-md">
-              <h2 className="text-2xl font-semibold text-gray-900 dark:text-white mb-4">
-                {selectedConversation ? `Welcome to ${selectedConversation.title}` : 'Welcome to Cognify'}
-              </h2>
-              <p className="text-gray-600 dark:text-gray-400 mb-8">
-                {selectedConversation ? 'Start chatting in this conversation.' : 'Select a conversation from the sidebar to start chatting.'}
-              </p>
-=======
     <div className={`flex-1 flex bg-gray-50 dark:bg-gray-900 ${sidePopupOpen ? 'flex' : 'flex'}`}>
       {/* Main Chat Area - Compressed */}
       <div className={`flex flex-col min-w-0 ${sidePopupOpen ? 'flex-1' : 'flex-1'}`}>
@@ -136,21 +122,17 @@
                   {selectedConversation.lastMessage}
                 </p>
               )}
->>>>>>> 2950c2f3
             </div>
-          </div>
-<<<<<<< HEAD
-        ) : (
-          <>
-            {currentMessages.map((message) => (
-              <div
-                key={message.id}
-                className={`flex ${
-                  message.role === 'user' ? 'justify-end' : 'justify-start'
-                } group`}
-              >
-                <div className="flex items-start space-x-2 max-w-[70%]">
-=======
+            <div className="text-right">
+              <div className="text-xs text-gray-500 dark:text-gray-400">
+                Conversation ID
+              </div>
+              <div className="text-sm font-mono text-gray-700 dark:text-gray-300">
+                {selectedConversationId || 'None'}
+              </div>
+            </div>
+          </div>
+          </div>
         </header>
 
         {/* Chat Content */}
@@ -172,19 +154,12 @@
             ) : (
               <>
                 {currentMessages.map((message) => (
->>>>>>> 2950c2f3
                   <div
-                    className={`rounded-2xl px-4 py-3 ${
-                      message.role === 'user'
-                        ? 'bg-blue-600 text-white'
-                        : 'bg-white dark:bg-gray-800 text-gray-900 dark:text-white'
-                    }`}
+                    key={message.id}
+                    className={`flex ${
+                      message.role === 'user' ? 'justify-end' : 'justify-start'
+                    } group`}
                   >
-<<<<<<< HEAD
-                    <p className="text-sm leading-relaxed whitespace-pre-wrap">
-                      {message.content}
-                    </p>
-=======
                     <div className="flex items-start space-x-2 max-w-[70%]">
                       <div
                         className={`rounded-2xl px-4 py-3 ${
@@ -211,52 +186,26 @@
                         </button>
                       )}
                     </div>
->>>>>>> 2950c2f3
                   </div>
-                  
-                  {/* Side Popup Trigger Button - Only for assistant messages */}
-                  {message.role === 'assistant' && (
-                    <button
-                      onClick={(e) => handleOpenSidePopup(message.content, e)}
-                      className="opacity-0 group-hover:opacity-100 transition-opacity duration-200 p-1 hover:bg-gray-100 dark:hover:bg-gray-700 rounded-md text-gray-400 hover:text-gray-600 dark:hover:text-gray-300"
-                      title="Continue this conversation in side panel"
-                    >
-                      <svg width="16" height="16" viewBox="0 0 24 24" fill="none">
-                        <path d="M9 18L15 12L9 6" stroke="currentColor" strokeWidth="2" strokeLinecap="round" strokeLinejoin="round"/>
-                      </svg>
-                    </button>
-                  )}
-                </div>
-              </div>
-            ))}
-            
-            {isLoading && (
-              <div className="flex justify-start">
-                <div className="bg-white dark:bg-gray-800 border border-gray-200 dark:border-gray-700 rounded-2xl px-4 py-3">
-                  <div className="flex space-x-1">
-                    <div className="w-2 h-2 bg-gray-400 rounded-full animate-bounce"></div>
-                    <div className="w-2 h-2 bg-gray-400 rounded-full animate-bounce" style={{ animationDelay: '0.1s' }}></div>
-                    <div className="w-2 h-2 bg-gray-400 rounded-full animate-bounce" style={{ animationDelay: '0.2s' }}></div>
+                ))}
+                
+                {isLoading && (
+                  <div className="flex justify-start">
+                    <div className="bg-white dark:bg-gray-800 border border-gray-200 dark:border-gray-700 rounded-2xl px-4 py-3">
+                      <div className="flex space-x-1">
+                        <div className="w-2 h-2 bg-gray-400 rounded-full animate-bounce"></div>
+                        <div className="w-2 h-2 bg-gray-400 rounded-full animate-bounce" style={{ animationDelay: '0.1s' }}></div>
+                        <div className="w-2 h-2 bg-gray-400 rounded-full animate-bounce" style={{ animationDelay: '0.2s' }}></div>
+                      </div>
+                    </div>
                   </div>
-                </div>
-              </div>
+                )}
+              </>
             )}
-          </>
-        )}
-        {/* Invisible element to scroll to */}
-        <div ref={messagesEndRef} />
-      </div>
-
-<<<<<<< HEAD
-      {/* Input Field - Frozen at Bottom */}
-      <div className="flex-shrink-0 border-t border-gray-200 dark:border-gray-700 bg-white dark:bg-gray-800">
-        <InputField
-          ref={inputRef}
-          onSendMessage={handleSendMessage}
-          disabled={isLoading}
-          placeholder="Message Cognify..."
-        />
-=======
+            {/* Invisible element to scroll to */}
+            <div ref={messagesEndRef} />
+          </div>
+
           {/* Input Field at Bottom */}
           <div className="flex-shrink-0 border-t border-gray-200 dark:border-gray-700 bg-transparent">
             <InputField
@@ -269,7 +218,6 @@
             </div>
           </div>
         </main>
->>>>>>> 2950c2f3
       </div>
 
       {/* Side Popup - Only render when open */}
