import requests
import os
from typing import List, Dict, Any
from dotenv import load_dotenv
from cerebras.cloud.sdk import Cerebras
import anthropic

# Load environment variables from .env file
load_dotenv()

class LLM():
    """Handles all LLM-related operations using Cerebras API"""
    
    def __init__(self):
        self.default_cerebras_model = "llama-4-scout-17b-16e-instruct"
        self.cerebras_client = Cerebras(
            api_key=os.environ.get("CEREBRAS_API_KEY")
        )
        self.default_anthropic_model = 'claude-sonnet-4-20250514'
        self.anthropic_client = anthropic.Anthropic(
            api_key=os.environ.get("CLAUDE_API_KEY")
        )
        self.max_tokens=1000
    
    def get_chat_response(self, message: str, conversation_history: List[Dict] = None, model: str = None, model_type: str = 'claude', system_prompt: str = None):
        """
        Get response from Cerebras API for a given message with conversation context
        
        Args:
            message (str): User's message/query
            conversation_history (List[Dict], optional): Previous conversation messages
            model (str, optional): Model to use (see Cerebras API). Defaults to default_model
            
        Returns:
            str: AI response or error message
        """
        
        if model_type == 'cerebras':
            if not self.cerebras_client.api_key:
                yield "Error: CEREBRAS_API_KEY not configured"
            
            model = model or self.default_cerebras_model

        elif model_type == 'claude' or model_type == 'anthropic':
            if not self.anthropic_client.api_key:
                yield "Error: CLAUDE_API_KEY not configured"
            
            model = model or self.default_anthropic_model
        
        messages = []
        if conversation_history:
            messages.extend(conversation_history)
        
        messages.append({"role": "user", "content": message})
        print(messages)
        
        try:
<<<<<<< HEAD
            stream = self.cerebras_client.chat.completions.create(
                messages=messages,
                model=model,
                stream=True
            )
        
            # Collect the streamed response into a single string
            response = ""
            for chunk in stream:
                if chunk.choices[0].delta.content:
                    response += chunk.choices[0].delta.content
            
            return response
=======
            if model_type == 'cerebras':
                stream = self.cerebras_client.chat.completions.create(
                    messages=messages,
                    model=model,
                    stream=True
                )
                for chunk in stream:
                    if chunk.choices[0].delta.content:
                        yield chunk.choices[0].delta.content

            elif model_type == 'anthropic' or model_type == 'claude':
                system_prompt = system_prompt or 'You are a helpful AI Assistant.'

                with self.anthropic_client.messages.stream(
                    max_tokens=self.max_tokens,
                    messages=messages,
                    model=model,
                    system=system_prompt or "You are a helpful AI assistant."
                ) as stream:
                    for chunk in stream.text_stream:
                        if chunk: 
                            yield chunk
            else:
                yield f'Error: Cerebras or Anthropic model type expected.'
            
            
>>>>>>> d4d2beb7
        except requests.exceptions.RequestException as e:
            yield f"Error communicating with Cerebras API: {str(e)}"
    
    def generate_quiz_questions(self, response_text: str, user_highlight: str = None, conversation_history: List[Dict] = None):
        """
        Generate a single long-answer question based on response text
        
        Args:
            response_text (str): Text to generate questions from
            user_highlight (str): Text highlighted by the user to get quiz question on
            coversation_history: Conversation history for context
            
        Returns:
            List[Dict]: List containing one long-answer question
        """

        system_prompt = """"You are a question writer.
                            Write EXACTLY ONE brief long-answer question.
                            If there are HIGHLIGHTS, prioritize HIGHLIGHTS appearing in CONTEXT
                            Output must be related to CONTEXT—no rationale, no preface, no JSON, no bullets.
                            Do not repeat past questions.
                            No examples. No answers. No special tokens"""

        user_prompt = f"""CONTEXT:
                        {response_text}

                        HIGHTLIGHTS:
                        {user_highlight or ""}

                        Requirements:
                        - Focus on relationships, trade-offs, mechanisms, synthesis, or other questions that test mastering of knowledge from the conversation history
                        """
        
        conversation = conversation_history or list()

        conversation.append({"role": "user", "content": user_prompt})

        return self.get_chat_response(user_prompt, conversation_history = conversation, model_type = 'claude', system_prompt = system_prompt)
    
    def evaluate_answer(self, conversation_history : List[Dict], question: str, user_answer: str):
        """
        Returns evaluation of a long-answer response using LLM
        """
        prompt = f"""
                    You are an impartial grader.
                    Evaluate relative to conversation history, do not use outside knowledge.
                    Produce a concise evaluation of the USER's latest answer to the ASSISTANT's latest question.
                    Prefer evidence quotes from the history rather than long explanations.
                    Address the student directly using 'you' instead of 'user'.
                    Highlight what the user did well and praise it.  
                    Point out any missing or incorrect elements, and briefly explain them to improve understanding.  
                    Do not include numeric scores or grades.  
                    Focus on helping the student learn.  
                    """
        
        if conversation_history is None:
            return f"Error: Conversation history (assistant question and user answer) expected"
        
        return self.get_chat_response(prompt, conversation_history = conversation_history, model_type = 'claude', system_prompt = prompt)

    def get_title(self, response : str):
        """
        Generates chat title from first LLM response in conversation history
        """

        prompt = f"""
                You are a helpful assistant.  
                Read the response below and create a VERY SHORT title for the chat.  

                Guidelines:  
                - BE AS CONCISE AS POSSIBLE, KEEP TO AROUND FIVE WORDS
                - Capture the main topic or activity of the conversation.  
                - Do not include generic words like "chat" or "conversation."  
                - Capitalize like a proper title.  
                - Output only the title, with no explanations.  

                <CONVERSATION_HISTORY>
                {response}
                </CONVERSATION_HISTORY>
                """

        stream = self.get_chat_response(prompt, conversation_history = [{'role' : 'assistant', 'content' : response}])
        title = ""
        for s in stream:
            title += s

        return title


def main():
    llm = LLM()
    history = []

    # TEST 1: MESSAGE WTIH NO CONTEXT
    message = "What are some graph algorithms?"
    # message = "What is the probability of rolling two dice and getting a sum of 7?"
    response = ""
    gen = llm.get_chat_response(message)
    for s in gen:
        response += s
        print(s,end='',flush=True)
    
    history.append({'role':'user','content':message})
    history.append({'role':'assistant','content':response})

    # TEST 2: MESSAGE WITH CONTEXT
    message = "I understand Dijkstra's, but I do not understand Bellman Ford. Why do they accept different edge weights?"
    # message = 'How about 8?'
    response = ''
    gen = llm.get_chat_response(message, conversation_history = history)
    for s in gen:
        response += s
        print(s,end='',flush=True)
    print()

    history.append({'role':'user','content':message})
    history.append({'role':'assistant','content':response})

    # TEST 3: ASK QUIZ QUESTIONS
    print(' == QUIZ QUESTION == ')
    user_highlight = 'priority queue'
    user_highlight = None
    quiz_gen = llm.generate_quiz_questions(response, user_highlight, history)
    response = ''
    for s in quiz_gen:
        response += s
        print(s, end='',flush=True)
    print()
    
    history.append({'role':'assistant','content':response})

    # TEST 3.1: ASK MULTIPLE QUESTIONS OF SAME TOPIC
    # for i in range(5):
    #     print(f' == QUIZ QUESTION {i} == ')
    #     quiz_gen = llm.generate_quiz_questions(response, user_highlight, history, [])
    #     response = ''
    #     for s in quiz_gen:
    #         response += s
    #         print(s, end='',flush=True)
    #     history.append({'role':'assistant','content':response})
    # print()

    # TEST 4: EVALUATE RANGE OF ANSWERS
    answers = ["Dijkstra is faster and Bellman-Ford is slower.",
                "Dijkstra only works with non-negative edge weights, while Bellman-Ford handles negative edges. Bellman-Ford can also detect negative cycles, unlike Dijkstra.",
                "Dijkstra assumes non-negative weights and cannot detect negative cycles, making it efficient for typical routing problems. Bellman-Ford tolerates negative weights and flags negative cycles, so it is slower but essential for graphs with potential negative costs or in applications like detecting arbitrage."]

    for answer in answers:
        history.append({'role':'user','content':answer})
        eval_gen = llm.evaluate_answer(history,response,answer)
        print('== EVALUATION FOR ANSWER:', answer, "== ")
        print()
        for s in eval_gen:
            print(s, end='',flush=True)
        history.pop()
        print()
    
    # TEST 5: TITLE GENERATION
    first_response = history[1]['content']
    print('Message for title:', first_response)
    print('Title:', llm.get_title(first_response))

if __name__ == "__main__":
    main()<|MERGE_RESOLUTION|>--- conflicted
+++ resolved
@@ -55,21 +55,6 @@
         print(messages)
         
         try:
-<<<<<<< HEAD
-            stream = self.cerebras_client.chat.completions.create(
-                messages=messages,
-                model=model,
-                stream=True
-            )
-        
-            # Collect the streamed response into a single string
-            response = ""
-            for chunk in stream:
-                if chunk.choices[0].delta.content:
-                    response += chunk.choices[0].delta.content
-            
-            return response
-=======
             if model_type == 'cerebras':
                 stream = self.cerebras_client.chat.completions.create(
                     messages=messages,
@@ -95,8 +80,6 @@
             else:
                 yield f'Error: Cerebras or Anthropic model type expected.'
             
-            
->>>>>>> d4d2beb7
         except requests.exceptions.RequestException as e:
             yield f"Error communicating with Cerebras API: {str(e)}"
     
