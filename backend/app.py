import os
from flask import Flask, request, jsonify
from flask_cors import CORS
import uuid
from datetime import datetime
from dotenv import load_dotenv
from llm_service import LLM
from database import DatabaseService
from google.auth.transport import requests
from google.oauth2 import id_token

# Load environment variables
load_dotenv()

app = Flask(__name__)
CORS(app)

# Initialize services
llm_service = LLM()
db_service = DatabaseService()

# In-memory storage for demo purposes (use a database in production)
# Data structure: users -> sessions -> quizzes
users = {}  # user_id -> user_data
sessions = {}  # session_id -> session_data  
quizzes = {}  # quiz_id -> quizzes

<<<<<<< HEAD
@app.route('/api/auth/google', methods=['POST'])
def google_auth():
    """Handle Google OAuth authentication"""
    try:
        data = request.get_json()
        credential = data.get('credential')
        user_info = data.get('user_info')
        
        if not credential:
            return jsonify({'error': 'Google credential is required'}), 400
        
        # Verify the Google token
        try:
            # Verify the token with Google
            idinfo = id_token.verify_oauth2_token(
                credential, 
                requests.Request(), 
                os.getenv('GOOGLE_CLIENT_ID')
            )
            
            # Extract user information from verified token
            google_id = idinfo['sub']
            email = idinfo['email']
            name = idinfo['name']
            picture = idinfo.get('picture', '')
            
        except ValueError as e:
            return jsonify({'error': 'Invalid Google token'}), 401
        
        # Use MongoDB if available, otherwise fallback to in-memory
        if db_service.is_connected():
            # Create or get existing user
            user_id = db_service.create_user(
                email=email,
                google_id=google_id,
                name=name,
                picture=picture
            )
            
            if not user_id:
                return jsonify({'error': 'Failed to create user'}), 500
            
            # Update last login
            db_service.update_user_login(user_id)
            
            # Create a new session
            session_id = db_service.create_session(user_id)
            
            # Get user data
            user = db_service.get_user(user_id)
            
            return jsonify({
                'user': {
                    'id': user_id,
                    'email': user['email'],
                    'name': user['name'],
                    'picture': user['picture']
                },
                'session_id': session_id
            })
        else:
            # Fallback to in-memory storage
            # Check if user already exists
            existing_user_id = None
            for uid, user_data in users.items():
                if user_data.get('google_id') == google_id:
                    existing_user_id = uid
                    break
            
            if existing_user_id:
                user_id = existing_user_id
            else:
                # Create new user
                user_id = str(uuid.uuid4())
                users[user_id] = {
                    'id': user_id,
                    'email': email,
                    'name': name,
                    'picture': picture,
                    'google_id': google_id,
                    'created_at': datetime.now().isoformat(),
                    'sessions': []
                }
            
            # Create session
            session_id = str(uuid.uuid4())
            sessions[session_id] = {
                'id': session_id,
                'user_id': user_id,
                'created_at': datetime.now().isoformat(),
                'messages': [],
                'quizzes': [],
                'conversation_history': []
            }
            
            users[user_id]['sessions'].append(session_id)
            
            return jsonify({
                'user': {
                    'id': user_id,
                    'email': email,
                    'name': name,
                    'picture': picture
                },
                'session_id': session_id
            })
        
    except Exception as e:
        return jsonify({'error': str(e)}), 500
=======
# Add test data
def initialize_test_data():
    """Initialize test data for development and testing"""
    global users, sessions, quizzes
    
    # Test user
    users['1'] = {
        'id': '1',
        'username': 'alice',
        'created_at': '2024-01-15T10:30:00',
        'sessions': ['session1', 'session2']
    }
    
    # Test sessions
    sessions['session1'] = {
        'id': 'session1',
        'user_id': '1',
        'created_at': '2024-01-15T10:30:00',
        'title': 'React component',
        'messages': [
            {
                'id': 'msg1',
                'user_message': 'How to create a button component?',
                'chat_response': 'Here is how to create a button component...',
                'timestamp': '2024-01-15T10:30:00'
            }
        ],
        'quizzes': [],
        'conversation_history': [
            {"role": "user", "content": "How to create a button component?"},
            {"role": "assistant", "content": "Here is how to create a button component..."}
        ]
    }
    
    sessions['session2'] = {
        'id': 'session2',
        'user_id': '1', 
        'created_at': '2024-01-14T15:45:00',
        'title': 'JavaScript patterns',
        'messages': [
            {
                'id': 'msg2',
                'user_message': 'What are async/await best practices?',
                'chat_response': 'Async/await best practices include...',
                'timestamp': '2024-01-14T15:45:00'
            }
        ],
        'quizzes': [],
        'conversation_history': [
            {"role": "user", "content": "What are async/await best practices?"},
            {"role": "assistant", "content": "Async/await best practices include..."}
        ]
    }

# Initialize test data
initialize_test_data()
>>>>>>> 2950c2f3

@app.route('/api/users', methods=['POST'])
def create_user():
    """Create a new user (legacy endpoint)"""
    try:
        data = request.get_json()
        username = data.get('username', '')
        
        if not username:
            return jsonify({'error': 'Username is required'}), 400
        
        # Use MongoDB if available
        if db_service.is_connected():
            user_id = db_service.create_user(username=username)
            if not user_id:
                return jsonify({'error': 'Username already exists'}), 409
            
            user = db_service.get_user(user_id)
            return jsonify({
                'user_id': user_id,
                'username': user['username'],
                'created_at': user['created_at']
            })
        else:
            # Fallback to in-memory storage
            for user_id, user_data in users.items():
                if user_data.get('username') == username:
                    return jsonify({'error': 'Username already exists'}), 409
            
            user_id = str(uuid.uuid4())
            users[user_id] = {
                'id': user_id,
                'username': username,
                'created_at': datetime.now().isoformat(),
                'sessions': []
            }
            
            return jsonify({
                'user_id': user_id,
                'username': username,
                'created_at': users[user_id]['created_at']
            })
        
    except Exception as e:
        return jsonify({'error': str(e)}), 500

@app.route('/api/users/<user_id>', methods=['GET'])
def get_user(user_id):
    """Get user information"""
    try:
        if user_id not in users:
            return jsonify({'error': 'User not found'}), 404
        
        user = users[user_id]
        return jsonify({
            'user_id': user_id,
            'username': user['username'],
            'created_at': user['created_at'],
            'session_count': len(user['sessions'])
        })
        
    except Exception as e:
        return jsonify({'error': str(e)}), 500

@app.route('/api/users/<user_id>/sessions', methods=['POST'])
def create_session(user_id):
    """Create a new chat session for a user"""
    try:
        if user_id not in users:
            return jsonify({'error': 'User not found'}), 404
        
        # Create new session
        session_id = str(uuid.uuid4())
        sessions[session_id] = {
            'id': session_id,
            'user_id': user_id,
            'created_at': datetime.now().isoformat(),
            'title': '',
            'messages': [],
            'quizzes': [],
            'conversation_history': []
        }
        
        # Add session to user
        users[user_id]['sessions'].append(session_id)
        
        return jsonify({
            'session_id': session_id,
            'user_id': user_id,
            'created_at': sessions[session_id]['created_at']
        })
        
    except Exception as e:
        return jsonify({'error': str(e)}), 500

@app.route('/api/chat', methods=['POST'])
def chat():
    """Handle chat requests with conversation context"""
    try:
        data = request.get_json()
        user_message = data.get('message', '')
        session_id = data.get('session_id', '')
        
        if not user_message:
            return jsonify({'error': 'Message is required'}), 400
        
        if not session_id:
            return jsonify({'error': 'Session ID is required'}), 400
        
        if session_id not in sessions:
            return jsonify({'error': 'Session not found'}), 404
        
        session = sessions[session_id]
        
        # Get response from Cerebras with conversation context
        chat_response = llm_service.get_chat_response(user_message, session['conversation_history'])
        
        # Add user message and AI response to conversation history
        session['conversation_history'].append({"role": "user", "content": user_message})
        session['conversation_history'].append({"role": "assistant", "content": chat_response})
        
        # Set title after first user question if title is still empty
        if not session['title']:
            summary = f"User message: {user_message}\nChat response: {chat_response}"
            session['title'] = llm_service.get_title(summary)
        
        # Store the conversation
        message_id = str(uuid.uuid4())
        session['messages'].append({
            'id': message_id,
            'user_message': user_message,
            'chat_response': chat_response,
            'timestamp': datetime.now().isoformat()
        })
        
        return jsonify({
            'session_id': session_id,
            'message_id': message_id,
            'chat_response': chat_response,
            'user_id': session['user_id'],
            'title': session['title']
        })
        
    except Exception as e:
        return jsonify({'error': str(e)}), 500

@app.route('/api/create-quiz-thread', methods=['POST'])
def create_quiz_thread():
    """Create a quiz thread from a specific chat response"""
    try:
        data = request.get_json()
        message_id = data.get('message_id', '')
        session_id = data.get('session_id', '')
        
        if not message_id or not session_id:
            return jsonify({'error': 'Message ID and Session ID are required'}), 400
        
        if session_id not in sessions:
            return jsonify({'error': 'Session not found'}), 404
        
        # Find the specific message (search from bottom for recent messages)
        target_message = None
        messages = sessions[session_id]['messages']
        for i in range(len(messages) - 1, -1, -1):
            if messages[i]['id'] == message_id:
                target_message = messages[i]
                break
        
        if not target_message:
            return jsonify({'error': 'Message not found'}), 404
        
        # Generate quiz questions from the specific response
        quiz_questions_text = llm_service.generate_quiz_questions(target_message['chat_response'])
        
        # Create a single question structure from the generated text
        quiz_questions = [{
            'id': str(uuid.uuid4()),
            'type': 'long_answer',
            'question': quiz_questions_text,
            'source_text': target_message['chat_response']
        }]
        
        # Create quiz thread
        quiz_id = str(uuid.uuid4())
        quizzes[quiz_id] = {
            'id': quiz_id,
            'session_id': session_id,
            'user_id': sessions[session_id]['user_id'],
            'message_id': message_id,
            'questions': quiz_questions,
            'current_question_index': 0,
            'completed': False,
            'created_at': datetime.now().isoformat(),
            'conversation_history': [
                {"role": "user", "content": target_message['user_message']},
                {"role": "assistant", "content": target_message['chat_response']},
                {"role": "assistant", "content": f"Quiz Questions:\n" + "\n".join([f"Q{i+1}: {q['question']}" for i, q in enumerate(quiz_questions)])}
            ]  # Track complete quiz thread conversation in LLM-ready format
        }
        
        sessions[session_id]['quizzes'].append(quiz_id)
        
        return jsonify({
            'quiz_id': quiz_id,
            'message_id': message_id,
            'quiz_questions': quiz_questions,
            'source_response': target_message['chat_response']
        })
        
    except Exception as e:
        return jsonify({'error': str(e)}), 500

@app.route('/api/quiz/<quiz_id>', methods=['GET'])
def get_quiz(quiz_id):
    """Get quiz questions"""
    try:
        if quiz_id not in quizzes:
            return jsonify({'error': 'Quiz not found'}), 404
        
        quiz = quizzes[quiz_id]
        return jsonify({
            'quiz_id': quiz_id,
            'questions': quiz['questions']
        })
        
    except Exception as e:
        return jsonify({'error': str(e)}), 500

@app.route('/api/quiz/<quiz_id>/answer', methods=['POST'])
def submit_quiz_answer(quiz_id):
    """Submit a long-answer response and get AI judgment"""
    try:
        data = request.get_json()
        user_answer = data.get('answer', '')
        
        if quiz_id not in quizzes:
            return jsonify({'error': 'Quiz not found'}), 404
        
        if not user_answer:
            return jsonify({'error': 'Answer is required'}), 400
        
        quiz = quizzes[quiz_id]
        current_index = quiz['current_question_index']
        
        # Check if there are questions to answer
        if current_index >= len(quiz['questions']):
            return jsonify({'error': 'No more questions to answer'}), 400
        
        question = quiz['questions'][current_index]
        
        # Get AI judgment
        judgment = llm_service.evaluate_answer(
            str(quiz['conversation_history']),
            question['question'], 
            user_answer
        )
        
        # Store the answer and judgment in quiz conversation history
        quiz['conversation_history'].extend([
            {"role": "user", "content": user_answer},
            {"role": "assistant", "content": judgment}
        ])
        
        # Move to next question or mark as completed
        quiz['current_question_index'] += 1
        if quiz['current_question_index'] >= len(quiz['questions']):
            quiz['completed'] = True
        
        return jsonify({
            'quiz_id': quiz_id,
            'judgment': judgment,
            'conversation_history': quiz['conversation_history'],
            'completed': quiz['completed'],
            'has_more_questions': quiz['current_question_index'] < len(quiz['questions'])
        })
        
    except Exception as e:
        return jsonify({'error': str(e)}), 500

@app.route('/api/quiz/<quiz_id>/continue', methods=['POST'])
def continue_quiz_conversation(quiz_id):
    """Continue the quiz conversation with follow-up questions"""
    try:
        data = request.get_json()
        user_message = data.get('message', '')
        
        if quiz_id not in quizzes:
            return jsonify({'error': 'Quiz not found'}), 404
        
        if not user_message:
            return jsonify({'error': 'Message is required'}), 400
        
        quiz = quizzes[quiz_id]
        
        # Add current message to conversation history
        quiz['conversation_history'].append({"role": "user", "content": user_message})
        
        # Get AI response using the conversation history directly
        ai_response = llm_service.get_chat_response("", quiz['conversation_history'])
        
        # Store the AI response
        quiz['conversation_history'].append({"role": "assistant", "content": ai_response})
        
        return jsonify({
            'quiz_id': quiz_id,
            'ai_response': ai_response,
            'conversation_history': quiz['conversation_history']
        })
        
    except Exception as e:
        return jsonify({'error': str(e)}), 500

def get_all_conversations(user_id):
    """Get all conversations for a specific user with id, lastMessage, and timestamp"""
    try:
        conversations = []
        
        # Get user's sessions directly
        if user_id not in users:
            return []
            
        user_sessions = users[user_id].get('sessions', [])
        
        for session_id in user_sessions:
            if session_id not in sessions:
                continue
                
            session_data = sessions[session_id]
            
            # Get the last message from conversation history
            last_message = ""
            timestamp = session_data.get('created_at', '')
            
            # Check if there are messages in the session
            if session_data.get('messages') and len(session_data['messages']) > 0:
                # Get the last message from the messages array
                last_message_obj = session_data['messages'][-1]
                last_message = last_message_obj.get('user_message', '')
                timestamp = last_message_obj.get('timestamp', timestamp)
            elif session_data.get('conversation_history') and len(session_data['conversation_history']) > 0:
                # Fallback to conversation history if no messages array
                # Find the last user message
                for msg in reversed(session_data['conversation_history']):
                    if msg.get('role') == 'user':
                        last_message = msg.get('content', '')
                        break
            
            conversations.append({
                'id': session_id,
                'title': session_data.get('title', ''),
                'lastMessage': last_message,
                'timestamp': timestamp,
                'isActive': False
            })
        
        # Sort by timestamp (most recent first)
        conversations.sort(key=lambda x: x['timestamp'], reverse=True)
        
        return conversations
        
    except Exception as e:
        print(f"Error getting conversations for user {user_id}: {e}")
        return []

@app.route('/api/users/<user_id>/conversations', methods=['GET'])
def get_all_conversations_endpoint(user_id):
    """Get all conversations for a specific user"""
    try:
        if user_id not in users:
            return jsonify({'error': 'User not found'}), 404
            
        conversations = get_all_conversations(user_id)
        return jsonify(conversations)
        
    except Exception as e:
        return jsonify({'error': str(e)}), 500

if __name__ == '__main__':
    app.run(debug=True, host='0.0.0.0', port=5000)<|MERGE_RESOLUTION|>--- conflicted
+++ resolved
@@ -25,117 +25,6 @@
 sessions = {}  # session_id -> session_data  
 quizzes = {}  # quiz_id -> quizzes
 
-<<<<<<< HEAD
-@app.route('/api/auth/google', methods=['POST'])
-def google_auth():
-    """Handle Google OAuth authentication"""
-    try:
-        data = request.get_json()
-        credential = data.get('credential')
-        user_info = data.get('user_info')
-        
-        if not credential:
-            return jsonify({'error': 'Google credential is required'}), 400
-        
-        # Verify the Google token
-        try:
-            # Verify the token with Google
-            idinfo = id_token.verify_oauth2_token(
-                credential, 
-                requests.Request(), 
-                os.getenv('GOOGLE_CLIENT_ID')
-            )
-            
-            # Extract user information from verified token
-            google_id = idinfo['sub']
-            email = idinfo['email']
-            name = idinfo['name']
-            picture = idinfo.get('picture', '')
-            
-        except ValueError as e:
-            return jsonify({'error': 'Invalid Google token'}), 401
-        
-        # Use MongoDB if available, otherwise fallback to in-memory
-        if db_service.is_connected():
-            # Create or get existing user
-            user_id = db_service.create_user(
-                email=email,
-                google_id=google_id,
-                name=name,
-                picture=picture
-            )
-            
-            if not user_id:
-                return jsonify({'error': 'Failed to create user'}), 500
-            
-            # Update last login
-            db_service.update_user_login(user_id)
-            
-            # Create a new session
-            session_id = db_service.create_session(user_id)
-            
-            # Get user data
-            user = db_service.get_user(user_id)
-            
-            return jsonify({
-                'user': {
-                    'id': user_id,
-                    'email': user['email'],
-                    'name': user['name'],
-                    'picture': user['picture']
-                },
-                'session_id': session_id
-            })
-        else:
-            # Fallback to in-memory storage
-            # Check if user already exists
-            existing_user_id = None
-            for uid, user_data in users.items():
-                if user_data.get('google_id') == google_id:
-                    existing_user_id = uid
-                    break
-            
-            if existing_user_id:
-                user_id = existing_user_id
-            else:
-                # Create new user
-                user_id = str(uuid.uuid4())
-                users[user_id] = {
-                    'id': user_id,
-                    'email': email,
-                    'name': name,
-                    'picture': picture,
-                    'google_id': google_id,
-                    'created_at': datetime.now().isoformat(),
-                    'sessions': []
-                }
-            
-            # Create session
-            session_id = str(uuid.uuid4())
-            sessions[session_id] = {
-                'id': session_id,
-                'user_id': user_id,
-                'created_at': datetime.now().isoformat(),
-                'messages': [],
-                'quizzes': [],
-                'conversation_history': []
-            }
-            
-            users[user_id]['sessions'].append(session_id)
-            
-            return jsonify({
-                'user': {
-                    'id': user_id,
-                    'email': email,
-                    'name': name,
-                    'picture': picture
-                },
-                'session_id': session_id
-            })
-        
-    except Exception as e:
-        return jsonify({'error': str(e)}), 500
-=======
 # Add test data
 def initialize_test_data():
     """Initialize test data for development and testing"""
@@ -192,7 +81,6 @@
 
 # Initialize test data
 initialize_test_data()
->>>>>>> 2950c2f3
 
 @app.route('/api/users', methods=['POST'])
 def create_user():
